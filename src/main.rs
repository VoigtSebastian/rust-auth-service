--- conflicted
+++ resolved
@@ -2,11 +2,11 @@
 
 use database_integration::utility::create_db_pool;
 
-<<<<<<< HEAD
-use actix_web::{http::header, middleware, App, HttpServer};
-=======
-use actix_web::{http, middleware::errhandlers::ErrorHandlers, App, HttpServer};
->>>>>>> 01da2f8e
+use actix_web::{
+    http::{self, header},
+    middleware::{self, errhandlers::ErrorHandlers},
+    App, HttpServer,
+};
 use rustls::{
     internal::pemfile::{certs, pkcs8_private_keys},
     NoClientAuth, ServerConfig,
@@ -63,13 +63,12 @@
     HttpServer::new(move || {
         App::new()
             .wrap(
-<<<<<<< HEAD
                 middleware::DefaultHeaders::new()
                     .header(header::CONTENT_SECURITY_POLICY, CSP_CONFIG),
-=======
+            )
+            .wrap(
                 ErrorHandlers::new()
                     .handler(http::StatusCode::UNAUTHORIZED, routes::login_redirect),
->>>>>>> 01da2f8e
             )
             .wrap(actix_web::middleware::Logger::default())
             .configure(|c| configuration::website(c, &pool))
